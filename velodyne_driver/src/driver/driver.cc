/*
 *  Copyright (C) 2007 Austin Robot Technology, Patrick Beeson
 *  Copyright (C) 2009-2012 Austin Robot Technology, Jack O'Quin
 * 
 *  License: Modified BSD Software License Agreement
 *
 *  $Id$
 */

/** \file
 *
 *  ROS driver implementation for the Velodyne 3D LIDARs
 */

#include <string>
#include <cmath>

#include <ros/ros.h>
#include <tf/transform_listener.h>
#include <velodyne_msgs/VelodyneScan.h>

#include "driver.h"

namespace velodyne_driver
{

VelodyneDriver::VelodyneDriver(ros::NodeHandle node,
                               ros::NodeHandle private_nh)
{
  // use private node handle to get parameters
  private_nh.param("frame_id", config_.frame_id, std::string("velodyne"));
  std::string tf_prefix = tf::getPrefixParam(private_nh);
  ROS_DEBUG_STREAM("tf_prefix: " << tf_prefix);
  config_.frame_id = tf::resolve(tf_prefix, config_.frame_id);

  // get model name, validate string, determine packet rate
  private_nh.param("model", config_.model, std::string("64E"));
  double packet_rate;                   // packet frequency (Hz)
  std::string model_full_name;
  if ((config_.model == "64E_S2") || 
      (config_.model == "64E_S2.1"))    // generates 1333312 points per second
    {                                   // 1 packet holds 384 points
      packet_rate = 3472.17;            // 1333312 / 384
      model_full_name = std::string("HDL-") + config_.model;
    }
  else if (config_.model == "64E")
    {
      packet_rate = 2600.0;
      model_full_name = std::string("HDL-") + config_.model;
    }
  else if (config_.model == "32E")
    {
      packet_rate = 1808.0;
      model_full_name = std::string("HDL-") + config_.model;
    }
  else if (config_.model == "VLP16")
    {
      packet_rate = 754;             // 754 Packets/Second for Last or Strongest mode 1508 for dual (VLP-16 User Manual)
      model_full_name = "VLP-16";
    }
  else
    {
      ROS_ERROR_STREAM("unknown Velodyne LIDAR model: " << config_.model);
      packet_rate = 2600.0;
    }
  std::string deviceName(std::string("Velodyne ") + model_full_name);

  private_nh.param("rpm", config_.rpm, 600.0);
  ROS_INFO_STREAM(deviceName << " rotating at " << config_.rpm << " RPM");
  double frequency = (config_.rpm / 60.0);     // expected Hz rate

  // default number of packets for each scan is a single revolution
  // (fractions rounded up)
  config_.npackets = (int) ceil(packet_rate / frequency);
  private_nh.getParam("npackets", config_.npackets);
  ROS_INFO_STREAM("publishing " << config_.npackets << " packets per scan");

  std::string dump_file;
  private_nh.param("pcap", dump_file, std::string(""));

<<<<<<< HEAD
  double cut_angle;
  private_nh.param("cut_angle", cut_angle, -0.01);
  config_.cut_angle = int(cut_angle*100);
=======
  int udp_port;
  private_nh.param("port", udp_port, (int) DATA_PORT_NUMBER);

  // Initialize dynamic reconfigure
  srv_ = boost::make_shared <dynamic_reconfigure::Server<velodyne_driver::
    VelodyneNodeConfig> > (private_nh);
  dynamic_reconfigure::Server<velodyne_driver::VelodyneNodeConfig>::
    CallbackType f;
  f = boost::bind (&VelodyneDriver::callback, this, _1, _2);
  srv_->setCallback (f); // Set callback function und call initially
>>>>>>> 3747e937

  // initialize diagnostics
  diagnostics_.setHardwareID(deviceName);
  const double diag_freq = packet_rate/config_.npackets;
  diag_max_freq_ = diag_freq;
  diag_min_freq_ = diag_freq;
  ROS_INFO("expected frequency: %.3f (Hz)", diag_freq);

  using namespace diagnostic_updater;
  diag_topic_.reset(new TopicDiagnostic("velodyne_packets", diagnostics_,
                                        FrequencyStatusParam(&diag_min_freq_,
                                                             &diag_max_freq_,
                                                             0.1, 10),
                                        TimeStampStatusParam()));

  // open Velodyne input device or file
  if (dump_file != "")                  // have PCAP file?
    {
      // read data from packet capture file
      input_.reset(new velodyne_driver::InputPCAP(private_nh, udp_port,
                                                  packet_rate, dump_file));
    }
  else
    {
      // read data from live socket
      input_.reset(new velodyne_driver::InputSocket(private_nh, udp_port));
    }

  // raw packet output topic
  output_ =
    node.advertise<velodyne_msgs::VelodyneScan>("velodyne_packets", 10);
}

/** poll the device
 *
 *  @returns true unless end of file reached
 */
bool VelodyneDriver::poll(void)
{
  // Allocate a new shared pointer for zero-copy sharing with other nodelets.
  velodyne_msgs::VelodyneScanPtr scan(new velodyne_msgs::VelodyneScan);

  if( config_.cut_angle >= 0) //Cut at specific angle feature enabled
  {
    scan->packets.reserve(config_.npackets);
    velodyne_msgs::VelodynePacket tmp_packet;
    while(true)
    {
      while(true)
      {
        int rc = input_->getPacket(&tmp_packet);
        if (rc == 0) break;       // got a full packet?
        if (rc < 0) return false; // end of file reached?
      }
      scan->packets.push_back(tmp_packet);

      static int last_base_rotation = -1;
      // Extract base rotation of first block in packet
      std::size_t rot_data_pos = 100*0+2;
      int base_rotation = *( (u_int16_t*) (&tmp_packet.data[rot_data_pos]));
      // Handle overflow 35999->0
      if(base_rotation<last_base_rotation)
        last_base_rotation-=36000;
      // Check if currently passing cut angle
      if(   last_base_rotation != -1
         && last_base_rotation < config_.cut_angle
         && base_rotation >= config_.cut_angle )
      {
        last_base_rotation = base_rotation;
        break; // Cut angle passed, one full revolution collected
      }
      last_base_rotation = base_rotation;
    }
  }
  else // standard behaviour
  {
  // Since the velodyne delivers data at a very high rate, keep
  // reading and publishing scans as fast as possible.
    scan->packets.resize(config_.npackets);
    for (int i = 0; i < config_.npackets; ++i)
    {
      while (true)
        {
          // keep reading until full packet received
          int rc = input_->getPacket(&scan->packets[i], config_.time_offset);
          if (rc == 0) break;       // got a full packet?
          if (rc < 0) return false; // end of file reached?
        }
    }
  }

  // publish message using time of last packet read
  ROS_DEBUG("Publishing a full Velodyne scan.");
  scan->header.stamp = scan->packets[config_.npackets - 1].stamp;
  scan->header.frame_id = config_.frame_id;
  output_.publish(scan);

  // notify diagnostics that a message has been published, updating
  // its status
  diag_topic_->tick(scan->header.stamp);
  diagnostics_.update();

  return true;
}

void VelodyneDriver::callback(velodyne_driver::VelodyneNodeConfig &config,
              uint32_t level)
{
  ROS_INFO("Reconfigure Request");
  config_.time_offset = config.time_offset;
}

} // namespace velodyne_driver<|MERGE_RESOLUTION|>--- conflicted
+++ resolved
@@ -78,11 +78,10 @@
   std::string dump_file;
   private_nh.param("pcap", dump_file, std::string(""));
 
-<<<<<<< HEAD
   double cut_angle;
   private_nh.param("cut_angle", cut_angle, -0.01);
   config_.cut_angle = int(cut_angle*100);
-=======
+
   int udp_port;
   private_nh.param("port", udp_port, (int) DATA_PORT_NUMBER);
 
@@ -93,7 +92,6 @@
     CallbackType f;
   f = boost::bind (&VelodyneDriver::callback, this, _1, _2);
   srv_->setCallback (f); // Set callback function und call initially
->>>>>>> 3747e937
 
   // initialize diagnostics
   diagnostics_.setHardwareID(deviceName);
@@ -144,7 +142,7 @@
     {
       while(true)
       {
-        int rc = input_->getPacket(&tmp_packet);
+        int rc = input_->getPacket(&tmp_packet, config_.time_offset);
         if (rc == 0) break;       // got a full packet?
         if (rc < 0) return false; // end of file reached?
       }
