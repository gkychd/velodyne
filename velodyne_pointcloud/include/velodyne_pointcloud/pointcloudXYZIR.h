// Copyright (C) 2012, 2019 Austin Robot Technology, Jack O'Quin, Joshua Whitley
// All rights reserved.
//
// Software License Agreement (BSD License 2.0)
//
// Redistribution and use in source and binary forms, with or without
// modification, are permitted provided that the following conditions
// are met:
//
//  * Redistributions of source code must retain the above copyright
//    notice, this list of conditions and the following disclaimer.
//  * Redistributions in binary form must reproduce the above
//    copyright notice, this list of conditions and the following
//    disclaimer in the documentation and/or other materials provided
//    with the distribution.
//  * Neither the name of {copyright_holder} nor the names of its
//    contributors may be used to endorse or promote products derived
//    from this software without specific prior written permission.
//
// THIS SOFTWARE IS PROVIDED BY THE COPYRIGHT HOLDERS AND CONTRIBUTORS
// "AS IS" AND ANY EXPRESS OR IMPLIED WARRANTIES, INCLUDING, BUT NOT
// LIMITED TO, THE IMPLIED WARRANTIES OF MERCHANTABILITY AND FITNESS
// FOR A PARTICULAR PURPOSE ARE DISCLAIMED. IN NO EVENT SHALL THE
// COPYRIGHT OWNER OR CONTRIBUTORS BE LIABLE FOR ANY DIRECT, INDIRECT,
// INCIDENTAL, SPECIAL, EXEMPLARY, OR CONSEQUENTIAL DAMAGES (INCLUDING,
// BUT NOT LIMITED TO, PROCUREMENT OF SUBSTITUTE GOODS OR SERVICES;
// LOSS OF USE, DATA, OR PROFITS; OR BUSINESS INTERRUPTION) HOWEVER
// CAUSED AND ON ANY THEORY OF LIABILITY, WHETHER IN CONTRACT, STRICT
// LIABILITY, OR TORT (INCLUDING NEGLIGENCE OR OTHERWISE) ARISING IN
// ANY WAY OUT OF THE USE OF THIS SOFTWARE, EVEN IF ADVISED OF THE
// POSSIBILITY OF SUCH DAMAGE.

#ifndef VELODYNE_POINTCLOUD_POINTCLOUDXYZIR_H
#define VELODYNE_POINTCLOUD_POINTCLOUDXYZIR_H

#include <velodyne_pointcloud/datacontainerbase.h>

namespace velodyne_pointcloud
{
class PointcloudXYZIR : public velodyne_rawdata::DataContainerBase
{
<<<<<<< HEAD
 class PointcloudXYZIR : public velodyne_rawdata::DataContainerBase
  {
  public:

    PointcloudXYZIR(
        const double max_range, const double min_range,
        const std::string& target_frame, const std::string& fixed_frame,
        const unsigned int scans_per_block,
        boost::shared_ptr<tf::TransformListener> tf_ptr = boost::shared_ptr<tf::TransformListener>()
    );

    virtual void newLine();

    virtual void setup(const velodyne_msgs::VelodyneScan::ConstPtr& scan_msg);

    virtual void addPoint(float x, float y, float z,
        uint16_t ring, uint16_t azimuth, float distance, float intensity);

    sensor_msgs::PointCloud2Iterator<float> iter_x, iter_y, iter_z, iter_intensity;
    sensor_msgs::PointCloud2Iterator<uint16_t> iter_ring;

  };
}
#endif //__POINTCLOUDXYZIR_H
=======
public:
  velodyne_rawdata::VPointCloud::Ptr pc;

  PointcloudXYZIR() : pc(new velodyne_rawdata::VPointCloud) {}

  virtual void addPoint(
    const float& x,
    const float& y,
    const float& z,
    const uint16_t& ring,
    const uint16_t& azimuth,
    const float& distance,
    const float& intensity);
};
}  // namespace velodyne_pointcloud

#endif  // VELODYNE_POINTCLOUD_POINTCLOUDXYZIR_H
>>>>>>> fb53a02d
<|MERGE_RESOLUTION|>--- conflicted
+++ resolved
@@ -1,4 +1,4 @@
-// Copyright (C) 2012, 2019 Austin Robot Technology, Jack O'Quin, Joshua Whitley
+// Copyright (C) 2012, 2019 Austin Robot Technology, Jack O'Quin, Joshua Whitley, Sebastian Pütz
 // All rights reserved.
 //
 // Software License Agreement (BSD License 2.0)
@@ -37,9 +37,6 @@
 
 namespace velodyne_pointcloud
 {
-class PointcloudXYZIR : public velodyne_rawdata::DataContainerBase
-{
-<<<<<<< HEAD
  class PointcloudXYZIR : public velodyne_rawdata::DataContainerBase
   {
   public:
@@ -62,24 +59,6 @@
     sensor_msgs::PointCloud2Iterator<uint16_t> iter_ring;
 
   };
-}
-#endif //__POINTCLOUDXYZIR_H
-=======
-public:
-  velodyne_rawdata::VPointCloud::Ptr pc;
-
-  PointcloudXYZIR() : pc(new velodyne_rawdata::VPointCloud) {}
-
-  virtual void addPoint(
-    const float& x,
-    const float& y,
-    const float& z,
-    const uint16_t& ring,
-    const uint16_t& azimuth,
-    const float& distance,
-    const float& intensity);
-};
 }  // namespace velodyne_pointcloud
 
-#endif  // VELODYNE_POINTCLOUD_POINTCLOUDXYZIR_H
->>>>>>> fb53a02d
+#endif  // VELODYNE_POINTCLOUD_POINTCLOUDXYZIR_H